package list

import (
	"fmt"
	"io"

	"github.com/cli/go-gh/v2/pkg/auth"
	"github.com/cli/go-gh/v2/pkg/tableprinter"
	"github.com/cli/go-gh/v2/pkg/term"
	"github.com/github/gh-models/internal/azure_models"
	"github.com/github/gh-models/internal/ux"
	"github.com/github/gh-models/pkg/util"
	"github.com/spf13/cobra"
)

func NewListCommand() *cobra.Command {
	cmd := &cobra.Command{
		Use:   "list",
		Short: "List available models",
		Args:  cobra.NoArgs,
		RunE: func(cmd *cobra.Command, args []string) error {
			terminal := term.FromEnv()
			out := terminal.Out()

			token, _ := auth.TokenForHost("github.com")
			if token == "" {
				io.WriteString(out, "No GitHub token found. Please run 'gh auth login' to authenticate.\n")
				return nil
			}

			client := azure_models.NewClient(token)

			models, err := client.ListModels()
			if err != nil {
				return err
			}

			// For now, filter to just chat models.
			// Once other tasks are supported (like embeddings), update the list to show all models, with the task as a column.
			models = ux.FilterToChatModels(models)
			ux.SortModels(models)

			isTTY := terminal.IsTerminalOutput()

			if isTTY {
				io.WriteString(out, "\n")
				io.WriteString(out, fmt.Sprintf("Showing %d available chat models\n", len(models)))
				io.WriteString(out, "\n")
			}

			width, _, _ := terminal.Size()
			printer := tableprinter.New(out, isTTY, width)

<<<<<<< HEAD
			printer.AddHeader([]string{"Display Name", "Model Name"}, tableprinter.WithColor(util.LightGrayUnderline))
=======
			printer.AddHeader([]string{"DISPLAY NAME", "MODEL NAME"}, tableprinter.WithColor(lightGrayUnderline))
>>>>>>> a61ff9a7
			printer.EndRow()

			for _, model := range models {
				printer.AddField(model.FriendlyName)
				printer.AddField(model.Name)
				printer.EndRow()
			}

			err = printer.Render()
			if err != nil {
				return err
			}

			return nil
		},
	}

	return cmd
}<|MERGE_RESOLUTION|>--- conflicted
+++ resolved
@@ -51,11 +51,7 @@
 			width, _, _ := terminal.Size()
 			printer := tableprinter.New(out, isTTY, width)
 
-<<<<<<< HEAD
-			printer.AddHeader([]string{"Display Name", "Model Name"}, tableprinter.WithColor(util.LightGrayUnderline))
-=======
-			printer.AddHeader([]string{"DISPLAY NAME", "MODEL NAME"}, tableprinter.WithColor(lightGrayUnderline))
->>>>>>> a61ff9a7
+			printer.AddHeader([]string{"DISPLAY NAME", "MODEL NAME"}, tableprinter.WithColor(util.LightGrayUnderline))
 			printer.EndRow()
 
 			for _, model := range models {
